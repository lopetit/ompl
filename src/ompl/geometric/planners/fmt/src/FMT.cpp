/*********************************************************************
* Software License Agreement (BSD License)
*
*  Copyright (c) 2013, Autonomous Systems Laboratory, Stanford University
*  All rights reserved.
*
*  Redistribution and use in source and binary forms, with or without
*  modification, are permitted provided that the following conditions
*  are met:
*
*   * Redistributions of source code must retain the above copyright
*     notice, this list of conditions and the following disclaimer.
*   * Redistributions in binary form must reproduce the above
*     copyright notice, this list of conditions and the following
*     disclaimer in the documentation and/or other materials provided
*     with the distribution.
*   * Neither the name of Stanford University nor the names of its
*     contributors may be used to endorse or promote products derived
*     from this software without specific prior written permission.
*
*  THIS SOFTWARE IS PROVIDED BY THE COPYRIGHT HOLDERS AND CONTRIBUTORS
*  "AS IS" AND ANY EXPRESS OR IMPLIED WARRANTIES, INCLUDING, BUT NOT
*  LIMITED TO, THE IMPLIED WARRANTIES OF MERCHANTABILITY AND FITNESS
*  FOR A PARTICULAR PURPOSE ARE DISCLAIMED. IN NO EVENT SHALL THE
*  COPYRIGHT OWNER OR CONTRIBUTORS BE LIABLE FOR ANY DIRECT, INDIRECT,
*  INCIDENTAL, SPECIAL, EXEMPLARY, OR CONSEQUENTIAL DAMAGES (INCLUDING,
*  BUT NOT LIMITED TO, PROCUREMENT OF SUBSTITUTE GOODS OR SERVICES;
*  LOSS OF USE, DATA, OR PROFITS; OR BUSINESS INTERRUPTION) HOWEVER
*  CAUSED AND ON ANY THEORY OF LIABILITY, WHETHER IN CONTRACT, STRICT
*  LIABILITY, OR TORT (INCLUDING NEGLIGENCE OR OTHERWISE) ARISING IN
*  ANY WAY OUT OF THE USE OF THIS SOFTWARE, EVEN IF ADVISED OF THE
*  POSSIBILITY OF SUCH DAMAGE.
*********************************************************************/

/* Authors: Ashley Clark (Stanford) and Wolfgang Pointner (AIT) */
/* Co-developers: Brice Rebsamen (Stanford) and Tim Wheeler (Stanford) */
/* Algorithm design: Lucas Janson (Stanford) and Marco Pavone (Stanford) */
/* Acknowledgements for insightful comments: Edward Schmerling (Stanford), Oren Salzman (Tel Aviv University), and Joseph Starek (Stanford) */

#include <limits>
#include <iostream>

#include <boost/math/constants/constants.hpp>
#include <boost/math/distributions/binomial.hpp>

#include <ompl/datastructures/BinaryHeap.h>
#include <ompl/tools/config/SelfConfig.h>
#include <ompl/base/objectives/PathLengthOptimizationObjective.h>
#include <ompl/geometric/planners/fmt/FMT.h>


ompl::geometric::FMT::FMT(const base::SpaceInformationPtr &si)
    : base::Planner(si, "FMT")
    , numSamples_(1000)
    , radiusMultiplier_(1.1)
{
<<<<<<< HEAD
    // An upper bound on the free space volume is the total space volume; the free fraction is estimated in sampleFree
    freeSpaceVolume_ = si_->getStateSpace()->getMeasure();
=======
    freeSpaceVolume_ = std::pow(si_->getMaximumExtent() / std::sqrt(si_->getStateDimension()), (int)si_->getStateDimension());
>>>>>>> 3fe35901
    lastGoalMotion_ = NULL;
    collisionChecks_ = 0;
    nearestK_ = true;

    specs_.approximateSolutions = false;
    specs_.directed = false;

    ompl::base::Planner::declareParam<unsigned int>("num_samples", this, &FMT::setNumSamples, &FMT::getNumSamples, "10:10:1000000");
    ompl::base::Planner::declareParam<double>("radius_multiplier", this, &FMT::setRadiusMultiplier, &FMT::getRadiusMultiplier, "0.1:0.05:50.");
    Planner::declareParam<bool>("nearest_k", this, &FMT::setNearestK, &FMT::getNearestK, "0,1");
}

ompl::geometric::FMT::~FMT()
{
    freeMemory();
}

void ompl::geometric::FMT::setup()
{
    Planner::setup();

    /* Setup the optimization objective. If no optimization objective was
       specified, then default to optimizing path length as computed by the
       distance() function in the state space */
    if (pdef_->hasOptimizationObjective())
        opt_ = pdef_->getOptimizationObjective();
    else
    {
        OMPL_INFORM("%s: No optimization objective specified. Defaulting to optimizing path length.", getName().c_str());
        opt_.reset(new base::PathLengthOptimizationObjective(si_));
    }
    H_.getComparisonOperator().opt_ = opt_.get();

    if (!nn_)
        nn_.reset(tools::SelfConfig::getDefaultNearestNeighbors<Motion*>(si_->getStateSpace()));
    nn_->setDistanceFunction(boost::bind(&FMT::distanceFunction, this, _1, _2));
}

void ompl::geometric::FMT::freeMemory()
{
    if (nn_)
    {
        std::vector<Motion*> motions;
        motions.reserve(nn_->size());
        nn_->list(motions);
        for (unsigned int i = 0 ; i < motions.size() ; ++i)
        {
            si_->freeState(motions[i]->getState());
            delete motions[i];
        }
    }
}

void ompl::geometric::FMT::clear()
{
    Planner::clear();
    lastGoalMotion_ = NULL;
    sampler_.reset();
    freeMemory();
    if (nn_)
        nn_->clear();
    H_.clear();
    hElements_.clear();
    neighborhoods_.clear();

    collisionChecks_ = 0;
}

void ompl::geometric::FMT::getPlannerData(base::PlannerData &data) const
{
    Planner::getPlannerData(data);
    std::vector<Motion*> motions;
    nn_->list(motions);

    if (lastGoalMotion_)
        data.addGoalVertex(base::PlannerDataVertex(lastGoalMotion_->getState()));

    unsigned int size = motions.size();
    for (unsigned int i = 0; i < size; ++i)
    {
        if (motions[i]->getParent() == NULL)
            data.addStartVertex(base::PlannerDataVertex(motions[i]->getState()));
        else
            data.addEdge(base::PlannerDataVertex(motions[i]->getParent()->getState()),
                         base::PlannerDataVertex(motions[i]->getState()));
    }
}

void ompl::geometric::FMT::saveNeighborhood(Motion *m)
{
    // Check to see if neighborhood has not been saved yet
    if (neighborhoods_.find(m) == neighborhoods_.end())
    {
        std::vector<Motion*> nbh;
        if (nearestK_)
            nn_->nearestK(m, NNk, nbh);
        else
            nn_->nearestR(m, NNr, nbh);
        if (!nbh.empty())
        {
            // Save the neighborhood but skip the first element, since it will be motion m
            neighborhoods_[m] = std::vector<Motion*>(nbh.size() - 1, 0);
            std::copy(nbh.begin() + 1, nbh.end(), neighborhoods_[m].begin());
        }
        else
        {
            // Save an empty neighborhood
            neighborhoods_[m] = std::vector<Motion*>(0);
        }
    } // If neighborhood hadn't been saved yet
}

// Calculate the unit ball volume for a given dimension
double ompl::geometric::FMT::calculateUnitBallVolume(const unsigned int dimension) const
{
    if (dimension == 0)
        return 1.0;
    else if (dimension == 1)
        return 2.0;
    return 2.0 * boost::math::constants::pi<double>() / dimension
            * calculateUnitBallVolume(dimension - 2);
}

double ompl::geometric::FMT::calculateRadius(const unsigned int dimension, const unsigned int n) const
{
    double a = 1.0 / (double)dimension;
    double unitBallVolume = calculateUnitBallVolume(dimension);

    return radiusMultiplier_ * 2.0 * std::pow(a, a) * std::pow(freeSpaceVolume_ / unitBallVolume, a) * std::pow(log((double)n) / (double)n, a);
}

void ompl::geometric::FMT::sampleFree(const base::PlannerTerminationCondition &ptc)
{
    unsigned int nodeCount = 0;
    unsigned int sampleAttempts = 0;
    Motion *motion = new Motion(si_);

    // Sample numSamples_ number of nodes from the free configuration space
    while (nodeCount < numSamples_ && !ptc)
    {
        sampler_->sampleUniform(motion->getState());
        sampleAttempts++;

        bool collision_free = si_->isValid(motion->getState());

        if (collision_free)
        {
            nodeCount++;
            nn_->add(motion);
            motion = new Motion(si_);
        } // If collision free
    } // While nodeCount < numSamples
    si_->freeState(motion->getState());
    delete motion;

    // 95% confidence limit for an upper bound for the true free space volume
    freeSpaceVolume_ = boost::math::binomial_distribution<>::find_upper_bound_on_p(sampleAttempts, nodeCount, 0.05) * si_->getStateSpace()->getMeasure();
}

void ompl::geometric::FMT::assureGoalIsSampled(const ompl::base::GoalSampleableRegion *goal)
{
    // Ensure that there is at least one node near each goal
    while (const base::State *goalState = pis_.nextGoal())
    {
        Motion *gMotion = new Motion(si_);
        si_->copyState(gMotion->getState(), goalState);

        std::vector<Motion*> nearGoal;
        nn_->nearestR(gMotion, goal->getThreshold(), nearGoal);

        // If there is no node in the goal region, insert one
        if (nearGoal.empty())
        {
            OMPL_DEBUG("No state inside goal region");
            if (si_->getStateValidityChecker()->isValid(gMotion->getState()))
            {
                gMotion->setSetType(Motion::SET_W);
                nn_->add(gMotion);
            }
            else
            {
                si_->freeState(gMotion->getState());
                delete gMotion;
            }
        }
        else // There is already a sample in the goal region
        {
            si_->freeState(gMotion->getState());
            delete gMotion;
        }
    } // For each goal
}

ompl::base::PlannerStatus ompl::geometric::FMT::solve(const base::PlannerTerminationCondition &ptc)
{
    if (lastGoalMotion_) {
        OMPL_INFORM("solve() called before clear(); returning previous solution");
        traceSolutionPathThroughTree(lastGoalMotion_);
        OMPL_DEBUG("Final path cost: %f", lastGoalMotion_->getCost().value());
        return base::PlannerStatus(true, false);
    }
    else if (hElements_.size() > 0)
    {
        OMPL_INFORM("solve() called before clear(); no previous solution so starting afresh");
        clear();
    }

    checkValidity();
    base::GoalSampleableRegion *goal = dynamic_cast<base::GoalSampleableRegion*>(pdef_->getGoal().get());
    Motion *initMotion = NULL;

    if (!goal)
    {
        OMPL_ERROR("%s: Unknown type of goal", getName().c_str());
        return base::PlannerStatus::UNRECOGNIZED_GOAL_TYPE;
    }

    // Add start states to V (nn_) and H
    while (const base::State *st = pis_.nextStart())
    {
        initMotion = new Motion(si_);
        si_->copyState(initMotion->getState(), st);
        hElements_[initMotion] = H_.insert(initMotion);
        initMotion->setSetType(Motion::SET_H);
        initMotion->setCost(opt_->initialCost(initMotion->getState()));
        nn_->add(initMotion); // V <-- {x_init}
    }

    if (!initMotion)
    {
        OMPL_ERROR("Start state undefined");
        return base::PlannerStatus::INVALID_START;
    }

    // Sample N free states in the configuration space
    if (!sampler_)
        sampler_ = si_->allocStateSampler();
    sampleFree(ptc);
    assureGoalIsSampled(goal);
    OMPL_INFORM("%s: Starting planning with %u states already in datastructure", getName().c_str(), nn_->size());

    // Calculate the nearest neighbor search radius
    if (nearestK_) {
        NNk = std::ceil(std::pow(2.0 * radiusMultiplier_, (double)si_->getStateDimension()) *
                        (boost::math::constants::e<double>() / (double)si_->getStateDimension()) *
                        log((double)nn_->size()));
        OMPL_DEBUG("Using nearest-neighbors k of %d", NNk);
    } else {
        NNr = calculateRadius(si_->getStateDimension(), nn_->size());
        OMPL_DEBUG("Using radius of %f", NNr);
    }

    // Flag all nodes as in set W
    std::vector<Motion*> vNodes;
    vNodes.reserve(nn_->size());
    nn_->list(vNodes);
    unsigned int vNodesSize = vNodes.size();
    for (unsigned int i = 0; i < vNodesSize; ++i)
    {
        vNodes[i]->setSetType(Motion::SET_W);
    }

    // Execute the planner, and return early if the planner returns a failure
    bool plannerSuccess = false;
    bool successfulExpansion = false;
    Motion *z = initMotion; // z <-- xinit
    z->setSetType(Motion::SET_H);
    saveNeighborhood(z);

    while (!ptc && !(plannerSuccess = goal->isSatisfied(z->getState())))
    {
        successfulExpansion = expandTreeFromNode(z);
        if (!successfulExpansion)
            return base::PlannerStatus(false, false);
    } // While not at goal

    if (plannerSuccess)
    {
        // Return the path to z, since by definition of planner success, z is in the goal region
        lastGoalMotion_ = z;
        traceSolutionPathThroughTree(lastGoalMotion_);

        OMPL_DEBUG("Final path cost: %f", lastGoalMotion_->getCost().value());
        return base::PlannerStatus(true, false);
    } // if plannerSuccess
    else
    {
        // Planner terminated without accomplishing goal
        return base::PlannerStatus(false, false);
    }
}

void ompl::geometric::FMT::traceSolutionPathThroughTree(Motion *goalMotion)
{
    std::vector<Motion*> mpath;
    Motion *solution = goalMotion;

    // Construct the solution path
    while (solution != NULL)
    {
        mpath.push_back(solution);
        solution = solution->getParent();
    }

    // Set the solution path
    PathGeometric *path = new PathGeometric(si_);
    int mPathSize = mpath.size();
    for (int i = mPathSize - 1 ; i >= 0 ; --i)
        path->append(mpath[i]->getState());
    pdef_->addSolutionPath(base::PathPtr(path), false, -1.0, getName());
}

bool ompl::geometric::FMT::expandTreeFromNode(Motion *&z)
{
    // Find all nodes that are near z, and also in set W

    std::vector<Motion*> xNear;
    const std::vector<Motion*> &zNeighborhood = neighborhoods_[z];
    unsigned int zNeighborhoodSize = zNeighborhood.size();
    xNear.reserve(zNeighborhoodSize);

    for (unsigned int i = 0; i < zNeighborhoodSize; ++i)
    {
        Motion *x = zNeighborhood[i];
        if (x->getSetType() == Motion::SET_W) {
            saveNeighborhood(x);
            if (nearestK_) {
                // Relies on NN datastructure returning k-nearest in sorted order
                if (opt_->motionCost(z->getState(), x->getState()).v <= opt_->motionCost(neighborhoods_[x].back()->getState(), x->getState()).v)
                    xNear.push_back(zNeighborhood[i]);
            } else {
                xNear.push_back(x);
            }
        }
    }

    // For each node near z and in set W, attempt to connect it to set H
    std::vector<Motion*> yNear;
    std::vector<Motion*> H_new;
    unsigned int xNearSize = xNear.size();
    for (unsigned int i = 0 ; i < xNearSize; ++i)
    {
        Motion *x = xNear[i];

        // Find all nodes that are near x and in set H
        saveNeighborhood(x);
        const std::vector<Motion*> &xNeighborhood = neighborhoods_[x];

        unsigned int xNeighborhoodSize = xNeighborhood.size();
        yNear.reserve(xNeighborhoodSize);
        for (unsigned int j = 0; j < xNeighborhoodSize; ++j)
        {
            if (xNeighborhood[j]->getSetType() == Motion::SET_H)
                yNear.push_back(xNeighborhood[j]);
        }

        // Find the lowest cost-to-come connection from H to x
        Motion *yMin = NULL;
        base::Cost cMin(std::numeric_limits<double>::infinity());
        unsigned int yNearSize = yNear.size();
        for (unsigned int j = 0; j < yNearSize; ++j)
        {
            base::State *yState = yNear[j]->getState();
            base::Cost dist = opt_->motionCost(yState, x->getState());
            base::Cost cNew = opt_->combineCosts(yNear[j]->getCost(), dist);

            if (opt_->isCostBetterThan(cNew, cMin))
            {
                yMin = yNear[j];
                cMin = cNew;
            }
        }
        yNear.clear();

        // If an optimal connection from H to x was found
        if (yMin != NULL)
        {
            ++collisionChecks_;
            bool collision_free = si_->checkMotion(yMin->getState(), x->getState());

            if (collision_free)
            {
                // Add edge from yMin to x
                x->setParent(yMin);
                x->setCost(cMin);
                // Add x to H_new
                H_new.push_back(x);
                // Remove x from W
                x->setSetType(Motion::SET_NULL);
            }
        } // An optimal connection from H to x was found
    } // For each node near z and in set W, try to connect it to set H

    // Remove motion z from the binary heap and from the map
    H_.remove(hElements_[z]);
    hElements_.erase(z);
    z->setSetType(Motion::SET_NULL);

    // Add the nodes in H_new to H
    unsigned int hNewSize = H_new.size();
    for (unsigned int i = 0; i < hNewSize; i++)
    {
        hElements_[H_new[i]] = H_.insert(H_new[i]);
        H_new[i]->setSetType(Motion::SET_H);
    }

    H_new.clear();

    if (H_.empty())
    {
        OMPL_INFORM("H is empty before path was found --> no feasible path exists");
        return false;
    }

    // Take the top of H as the new z
    z = H_.top()->data;

    return true;
}

std::string ompl::geometric::FMT::getCollisionCheckCount() const
{
  return boost::lexical_cast<std::string>(collisionChecks_);
}<|MERGE_RESOLUTION|>--- conflicted
+++ resolved
@@ -54,12 +54,8 @@
     , numSamples_(1000)
     , radiusMultiplier_(1.1)
 {
-<<<<<<< HEAD
     // An upper bound on the free space volume is the total space volume; the free fraction is estimated in sampleFree
     freeSpaceVolume_ = si_->getStateSpace()->getMeasure();
-=======
-    freeSpaceVolume_ = std::pow(si_->getMaximumExtent() / std::sqrt(si_->getStateDimension()), (int)si_->getStateDimension());
->>>>>>> 3fe35901
     lastGoalMotion_ = NULL;
     collisionChecks_ = 0;
     nearestK_ = true;
